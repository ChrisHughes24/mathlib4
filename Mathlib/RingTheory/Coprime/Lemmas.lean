--- conflicted
+++ resolved
@@ -39,13 +39,10 @@
     intro h
     exact ⟨_, _, h⟩
 
-<<<<<<< HEAD
 instance : DecidableRel (IsCoprime : ℤ → ℤ → Prop) :=
   fun m n => decidable_of_iff (Int.gcd m n = 1) Int.isCoprime_iff_gcd_eq_one.symm
 
-=======
 @[simp]
->>>>>>> f0b41744
 theorem Nat.isCoprime_iff_coprime {m n : ℕ} : IsCoprime (m : ℤ) n ↔ Nat.Coprime m n := by
   rw [Int.isCoprime_iff_gcd_eq_one, Int.gcd_natCast_natCast]
 
