--- conflicted
+++ resolved
@@ -33,11 +33,7 @@
   letI := Classical.decEq K
   rw [MvPolynomial.zeroLocus_span]
   refine ⟨BoundedFormula.iInf
-<<<<<<< HEAD
-      (fun i : S.attach => Term.equal
-=======
       (fun i : S => Term.equal
->>>>>>> 64248df7
         ((termOfFreeCommRing (p' i)).relabel
           (Sum.map (fun p => ⟨p.1.1.coeff p.2.1, by
             simp only [Set.mem_iUnion]
