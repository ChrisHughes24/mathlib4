--- conflicted
+++ resolved
@@ -749,12 +749,7 @@
   let e := Classical.choice (Classical.choose_spec (Finite.exists_equiv_fin β))
   (BoundedFormula.relabel (fun a => Sum.map id e a) φ).alls
 
-<<<<<<< HEAD
-/-- Given a map `f : α → β ⊕ γ`, `iExs f φ` transforms a `L.Formula α`
-into a `L.Formula β` by renaming variables with the map `f` and then existentially
-=======
 /-- `iExs f φ` transforms a `L.Formula (α ⊕ β)` into a `L.Formula β` by existentially
->>>>>>> 6b5b5a4c
 quantifying over all variables `Sum.inr _`. -/
 noncomputable def iExs [Finite β] (φ : L.Formula (α ⊕ β)) : L.Formula α :=
   let e := Classical.choice (Classical.choose_spec (Finite.exists_equiv_fin β))
